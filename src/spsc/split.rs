--- conflicted
+++ resolved
@@ -56,11 +56,7 @@
     _marker: PhantomData<&'a ()>,
 }
 
-<<<<<<< HEAD
 unsafe impl<'a, T, U, C, const N: usize> Send for Producer<'a, T, U, C, N>
-=======
-unsafe impl<'a, T, N, U, C> Send for Producer<'a, T, N, U, C>
->>>>>>> b3877665
 where
     T: Send,
     U: sealed::Uxx,
@@ -142,8 +138,8 @@
             /// This is a conservative estimate. Interrupt during this function
             /// might cause that the `Consumer` actually has more than N items available.
             pub fn len(&self) -> $uxx {
-                let head = unsafe { self.rb.as_ref().0.head.load_relaxed() };
-                let tail = unsafe { self.rb.as_ref().0.tail.load_acquire() };
+                let head = unsafe { self.rb.as_ref().head.load_relaxed() };
+                let tail = unsafe { self.rb.as_ref().tail.load_acquire() };
                 tail.wrapping_sub(head)
             }
 
@@ -221,8 +217,8 @@
             /// This is a conservative estimate. Interrupt during this function
             /// might cause that the `Producer` actually has more than N items of available space.
             pub fn len(&self) -> $uxx {
-                let head = unsafe { self.rb.as_ref().0.head.load_acquire() };
-                let tail = unsafe { self.rb.as_ref().0.tail.load_relaxed() };
+                let head = unsafe { self.rb.as_ref().head.load_acquire() };
+                let tail = unsafe { self.rb.as_ref().tail.load_relaxed() };
                 tail.wrapping_sub(head)
             }
 
