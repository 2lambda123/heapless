--- conflicted
+++ resolved
@@ -1,10 +1,5 @@
 use ufmt_write::uWrite;
-
-<<<<<<< HEAD
 use crate::{string::String, vec::Vec};
-=======
-use crate::{string::String, vec::Vec, ArrayLength};
->>>>>>> b3877665
 
 impl<const N: usize> uWrite for String<N> {
     type Error = ();
